--- conflicted
+++ resolved
@@ -137,19 +137,6 @@
     }
 
     /**
-<<<<<<< HEAD
-     * @return {Promise.<boolean>}
-     * @deprecated
-     */
-    async verifySignature() {
-        if (this._type !== Transaction.Type.BASIC) throw new Error('Not allowed for non-basic transactions');
-        if (this._proof[0] !== 0) throw new Error('Not allowed for non-basic transactions');
-        return SignatureProof.verifySignatureProof(this);
-    }
-
-    /**
-=======
->>>>>>> 1ad5982d
      * @return {Promise.<Hash>}
      */
     async hash() {
