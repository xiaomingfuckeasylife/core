--- conflicted
+++ resolved
@@ -2,11 +2,7 @@
     constructor(addresses) {
         super(Message.Type.ADDR);
         if (!addresses || !NumberUtils.isUint16(addresses.length)
-<<<<<<< HEAD
-            || addresses.some( it => !(it instanceof PeerAddress))) throw 'Malformed addresses';
-=======
-            || addresses.some(it => !(it instanceof NetAddress))) throw 'Malformed addresses';
->>>>>>> 789f02d5
+            || addresses.some(it => !(it instanceof PeerAddress))) throw 'Malformed addresses';
         this._addresses = addresses;
     }
 
